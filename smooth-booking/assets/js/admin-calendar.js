--- conflicted
+++ resolved
@@ -1252,7 +1252,6 @@
                 customer_phone: bookingContext.customerPhone || '',
             };
 
-<<<<<<< HEAD
             var endpointPath = config.appointmentsEndpoint;
 
             try {
@@ -1280,7 +1279,6 @@
                     credentials: 'include',
                     body: JSON.stringify(payload),
                 }).then(function (response) {
-=======
             fetch(config.appointmentsEndpoint, {
                 method: 'POST',
                 headers: {
@@ -1292,7 +1290,6 @@
                 body: JSON.stringify(payload),
             })
                 .then(function (response) {
->>>>>>> 757b1ac3
                     if (!response.ok) {
                         return response.json().then(function (body) {
                             var message = body && body.message ? body.message : response.statusText;
